# jw-kodiator

This is a bash script I wrote so I could watch JW Broadcasting (tv.jw.org) on my Raspberry pi running Kodi (XBMC). It requires bash, egrep, curl and GNU sed.

<<<<<<< HEAD
It downloads and parses files from mediator.jw.org, which I guess are ment to be used by Roku. Then it creates a directory structure with all the different categories from Video on Demand and saves the video URLs in strm-files (which then can be played by Kodi). This should work for most of the languages that JW Broadcasting has, but I have only tested English and Swedish.

My scripting skills aren't the best, so this script takes a lot of CPU. Yes, I said A LOT. On my old Pentium 4 it takes 10 minutes to finish.

## Usage:
    kodiator [options] [KEY] [DIRECTORY]
      --lang LANGUAGE       Language of the videos. Selecting no language will show a list of available language codes
      --no-recursive        Just download this file
      --no-cleanup          Keep temporary files
      KEY                   Name of the file to download and process
      DIRECTORY             Directory to save the .strm files in
=======
Then i discovered that someone actually made an add-on a month earlier:
https://github.com/ca0abinary/plugin.video.jwtv-unofficial

Which kind of makes this script useless.

## Usage:
    kodiator [options] [KEY] [DIRECTORY]
      --no-recursive        Do not download other files than KEY.
      --no-cleanup          Do not remove temp files.
      KEY                   The name of the file to download. Default: VideoOnDemand
      DIRECTORY             Directory to store the files. Default: /tmp/kodi

The script downloads and parses files from mediator.jw.org, creates a directory structure with the different categories and stores the video URLs in strm-files. It requires bash, egrep, curl and GNU sed to work.
>>>>>>> f46a2569
<|MERGE_RESOLUTION|>--- conflicted
+++ resolved
@@ -2,8 +2,9 @@
 
 This is a bash script I wrote so I could watch JW Broadcasting (tv.jw.org) on my Raspberry pi running Kodi (XBMC). It requires bash, egrep, curl and GNU sed.
 
-<<<<<<< HEAD
-It downloads and parses files from mediator.jw.org, which I guess are ment to be used by Roku. Then it creates a directory structure with all the different categories from Video on Demand and saves the video URLs in strm-files (which then can be played by Kodi). This should work for most of the languages that JW Broadcasting has, but I have only tested English and Swedish.
+Before you go on reading: there is an unofficial add-on for Kodi that does all this, but better. Take a look at https://github.com/ca0abinary/plugin.video.jwtv-unofficial . The only reason I made this script is because I was unaware of that add-on.
+
+The script downloads and parses files from mediator.jw.org, which I guess are ment to be used by Roku. Then it creates a directory structure with all the different categories from Video on Demand and saves the video URLs in strm-files (which then can be played by Kodi). This should work for most of the languages that JW Broadcasting has, but I have only tested English and Swedish.
 
 My scripting skills aren't the best, so this script takes a lot of CPU. Yes, I said A LOT. On my old Pentium 4 it takes 10 minutes to finish.
 
@@ -14,18 +15,4 @@
       --no-cleanup          Keep temporary files
       KEY                   Name of the file to download and process
       DIRECTORY             Directory to save the .strm files in
-=======
-Then i discovered that someone actually made an add-on a month earlier:
-https://github.com/ca0abinary/plugin.video.jwtv-unofficial
 
-Which kind of makes this script useless.
-
-## Usage:
-    kodiator [options] [KEY] [DIRECTORY]
-      --no-recursive        Do not download other files than KEY.
-      --no-cleanup          Do not remove temp files.
-      KEY                   The name of the file to download. Default: VideoOnDemand
-      DIRECTORY             Directory to store the files. Default: /tmp/kodi
-
-The script downloads and parses files from mediator.jw.org, creates a directory structure with the different categories and stores the video URLs in strm-files. It requires bash, egrep, curl and GNU sed to work.
->>>>>>> f46a2569
